#![feature(error_generic_member_access)]
#![feature(try_blocks)]

use anyhow::Result;
use dotenvy::dotenv;
use itertools::Itertools;
use model::db_model::RouteDb;
use opentelemetry::trace::TracerProvider as _;
use opentelemetry::KeyValue;
use opentelemetry_otlp::new_exporter;
use opentelemetry_sdk::trace::{Config, TracerProvider};
use opentelemetry_sdk::Resource;
use regex::Regex;
use snafu::{Backtrace, ResultExt, Whatever};
use std::num::ParseIntError;
use std::{fs, thread, time::Duration};
use thiserror::Error;
use tokio_cron_scheduler::{Job, JobScheduler};
use tracing::{error, info, instrument, span, warn, Level};
use tracing_subscriber::filter::LevelFilter;
use tracing_subscriber::layer::SubscriberExt;
use tracing_subscriber::util::SubscriberInitExt;
use tracing_subscriber::{EnvFilter, Registry};

use crate::background_services::route_fetcher::get_routes;
use crate::model::hzpp_api_model::HzppRoute;

mod background_services;
mod model;

#[tokio::main]
async fn main() -> Result<()> {
    _ = dotenv();

    let span_exporter = new_exporter().tonic().build_span_exporter()?;

    let provider = TracerProvider::builder()
        .with_simple_exporter(span_exporter)
        .with_config(
            Config::default().with_resource(Resource::new(vec![KeyValue::new(
                "service.name",
                "HZPP_delays",
            )])),
        )
        .build();

    let tracer = provider.tracer("HZPP_delays");

    let telemetry_layer = tracing_opentelemetry::layer().with_tracer(tracer);

    let env_filter = EnvFilter::builder()
        .with_default_directive(LevelFilter::INFO.into())
        .from_env_lossy();

    let stdout_log = tracing_subscriber::fmt::layer().pretty();

    let appender = tracing_appender::rolling::daily("./logs", "hzpp_delays.log");
    let (non_blocking_appender, _guard) = tracing_appender::non_blocking(appender);

    // A layer that logs events to rolling files.
    let file_log = tracing_subscriber::fmt::layer()
        .with_writer(non_blocking_appender)
        .with_ansi(false)
        .pretty();

    let _subscriber = Registry::default()
        .with(telemetry_layer)
        .with(stdout_log)
        .with(file_log)
        .with(env_filter)
        .init();

    _ = fetch_routes_job().await;

<<<<<<< HEAD
    sched
        .add(Job::new_async("1/10 * * * * * *", |_uuid, _lock| {
            Box::pin(async move {
                if let Err(err) = fetch_routes_job().await {
                    error!("{:?}", err);
                }
            })
        })?)
        .await?;
=======
    Ok(())
    // let sched = JobScheduler::new().await?;
>>>>>>> 82523463

    // sched
    //     .add(Job::new_async("1/10 * * * * * *", |_uuid, _lock| {
    //         Box::pin(async move {
    //             _ = fetch_routes_job().await;
    //         })
    //     })?)
    //     .await?;

    // sched.start().await?;

    // loop {
    //     tokio::time::sleep(Duration::from_secs(u64::MAX)).await;
    // }
}

#[tracing::instrument(err)]
<<<<<<< HEAD
async fn fetch_routes_job() -> Result<(), Whatever> {
    let routes = get_routes()
        .await
        .whatever_context("Error fetching routes")?;
    save_routes(&routes).whatever_context("Error saving routes")?;
    send_routes_to_delay_checker(routes)
        .whatever_context("Error sending routes to delay checker")?;
=======
async fn fetch_routes_job() -> anyhow::Result<()> {
    let routes = get_routes()
        .await?
        .into_iter()
        .map(|r| RouteDb::try_from(r))
        .filter_map(|r| {
            if let Err(e) = r {
                error!("Error turning HzppRoute to RouteDb {e}");
                return None;
            }

            return r.ok();
        })
        .collect_vec();

    save_routes(&routes)?;
    send_routes_to_delay_checker(routes)?;
>>>>>>> 82523463

    Ok(())
}

#[tracing::instrument(err)]
pub fn send_routes_to_delay_checker(routes: Vec<RouteDb>) -> Result<()> {
    Ok(())
}

#[tracing::instrument(err)]
pub fn save_routes(routes: &Vec<RouteDb>) -> Result<()> {
    Ok(())
}

#[instrument(err)]
fn get_delay() -> Result<(), HzppError> {
    {
        let span = span!(Level::TRACE, "getting routes");
        let _enter = span.enter();

        let routes_file = "documentation/example_responses/routes.json";
        let routes: Vec<HzppRoute> =
            serde_json::from_str(&fs::read_to_string(routes_file).map_err(|e| {
                HzppError::FileReadingError {
                    source: e,
                    file: routes_file.to_string(),
                }
            })?)?;

        info!("Got {} routes", routes.len());

        thread::sleep(Duration::from_millis(25));
    }
    {
        let span = span!(Level::TRACE, "extracting delay from html");
        let _enter = span.enter();

        let delay_file = "example_responses/delay.html";
        let delay_html =
            fs::read_to_string(delay_file).map_err(|e| HzppError::FileReadingError {
                source: e,
                file: delay_file.to_string(),
            })?;

        if delay_html.contains("Vlak je redovit") {
            info!("The train is running on time");
        } else {
            let late_regex = Regex::new("Kasni . min").unwrap();

            let minutes_late: i32 = late_regex
                .captures(&delay_html)
                .ok_or_else(|| HzppError::CouldntFindLateness(delay_html.clone()))?[0]
                .to_owned()
                .trim()
                .split(" ")
                .collect_vec()[1]
                .to_owned()
                .parse()?;

            thread::sleep(Duration::from_millis(25));
            info!("The train is {} minutes late", minutes_late);
        }
    }

    sending_delays_to_db();

    Ok(())
}

#[instrument]
fn sending_delays_to_db() {
    thread::sleep(Duration::from_millis(25));
}

#[derive(Error, Debug)]
pub enum HzppError {
    #[error("Couldn't find how late the train was in the returned html file: {0}")]
    CouldntFindLateness(String),
    #[error("Error reading the file {file} | {source}")]
    FileReadingError {
        #[source]
        source: std::io::Error,
        file: String,
    },
    #[error("Error parsing a file")]
    FileParsingError(#[from] serde_json::Error),
    #[error("Error parsing the delay duration")]
    DelayParsingError(#[from] ParseIntError),
}<|MERGE_RESOLUTION|>--- conflicted
+++ resolved
@@ -11,11 +11,9 @@
 use opentelemetry_sdk::trace::{Config, TracerProvider};
 use opentelemetry_sdk::Resource;
 use regex::Regex;
-use snafu::{Backtrace, ResultExt, Whatever};
 use std::num::ParseIntError;
 use std::{fs, thread, time::Duration};
 use thiserror::Error;
-use tokio_cron_scheduler::{Job, JobScheduler};
 use tracing::{error, info, instrument, span, warn, Level};
 use tracing_subscriber::filter::LevelFilter;
 use tracing_subscriber::layer::SubscriberExt;
@@ -72,20 +70,8 @@
 
     _ = fetch_routes_job().await;
 
-<<<<<<< HEAD
-    sched
-        .add(Job::new_async("1/10 * * * * * *", |_uuid, _lock| {
-            Box::pin(async move {
-                if let Err(err) = fetch_routes_job().await {
-                    error!("{:?}", err);
-                }
-            })
-        })?)
-        .await?;
-=======
     Ok(())
     // let sched = JobScheduler::new().await?;
->>>>>>> 82523463
 
     // sched
     //     .add(Job::new_async("1/10 * * * * * *", |_uuid, _lock| {
@@ -103,15 +89,6 @@
 }
 
 #[tracing::instrument(err)]
-<<<<<<< HEAD
-async fn fetch_routes_job() -> Result<(), Whatever> {
-    let routes = get_routes()
-        .await
-        .whatever_context("Error fetching routes")?;
-    save_routes(&routes).whatever_context("Error saving routes")?;
-    send_routes_to_delay_checker(routes)
-        .whatever_context("Error sending routes to delay checker")?;
-=======
 async fn fetch_routes_job() -> anyhow::Result<()> {
     let routes = get_routes()
         .await?
@@ -129,7 +106,6 @@
 
     save_routes(&routes)?;
     send_routes_to_delay_checker(routes)?;
->>>>>>> 82523463
 
     Ok(())
 }
