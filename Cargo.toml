--- conflicted
+++ resolved
@@ -34,8 +34,4 @@
 ] }
 postgres = "0.19.7"
 rustls = "0.21.8"
-<<<<<<< HEAD
-snafu = { version = "0.7.5", features = ["backtrace"] }
-=======
-chrono-tz = "0.8.4"
->>>>>>> 82523463
+chrono-tz = "0.8.4"